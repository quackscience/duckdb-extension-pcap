#
# This workflow calls the main distribution pipeline from DuckDB to build, test and (optionally) release the extension
#
name: Main Extension Distribution Pipeline
on:
  push:
    paths-ignore:
      - '**/*.md'
  pull_request:
  workflow_dispatch:

concurrency:
  group: ${{ github.workflow }}-${{ github.ref }}-${{ github.head_ref || '' }}-${{ github.base_ref || '' }}-${{ github.ref != 'refs/heads/main' || github.sha }}
  cancel-in-progress: true

jobs:
  duckdb-stable-build:
    name: Build extension binaries
<<<<<<< HEAD
    uses: duckdb/extension-ci-tools/.github/workflows/_extension_distribution.yml@v1.3.0
    with:
      duckdb_version: v1.3.0
      ci_tools_version: v1.3.0
=======
    uses: duckdb/extension-ci-tools/.github/workflows/_extension_distribution.yml@v1.2.0
    with:
      duckdb_version: v1.2.2
      ci_tools_version: main
>>>>>>> a7f4900e
      extension_name: pcap_reader
      extra_toolchains: rust;python3
      exclude_archs: 'wasm_mvp;wasm_eh;wasm_threads;windows_amd64_rtools;windows_amd64_mingw;linux_amd64_musl'<|MERGE_RESOLUTION|>--- conflicted
+++ resolved
@@ -16,17 +16,10 @@
 jobs:
   duckdb-stable-build:
     name: Build extension binaries
-<<<<<<< HEAD
     uses: duckdb/extension-ci-tools/.github/workflows/_extension_distribution.yml@v1.3.0
     with:
       duckdb_version: v1.3.0
       ci_tools_version: v1.3.0
-=======
-    uses: duckdb/extension-ci-tools/.github/workflows/_extension_distribution.yml@v1.2.0
-    with:
-      duckdb_version: v1.2.2
-      ci_tools_version: main
->>>>>>> a7f4900e
       extension_name: pcap_reader
       extra_toolchains: rust;python3
       exclude_archs: 'wasm_mvp;wasm_eh;wasm_threads;windows_amd64_rtools;windows_amd64_mingw;linux_amd64_musl'