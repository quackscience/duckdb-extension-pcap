--- conflicted
+++ resolved
@@ -138,17 +138,11 @@
 
         let mut count = 0;
 
-<<<<<<< HEAD
         // Read packets from the pcap file
         'read_loop: loop {
             let next_result = unsafe { (*init_data).reader.as_mut().unwrap().next() };
 
             // Handle the next packet
-=======
-        'read_loop: loop {
-            let next_result = unsafe { (*init_data).reader.as_mut().unwrap().next() };
-
->>>>>>> 9d9becc5
             let (offset, block) = match next_result {
                 Ok(result) => result,
                 Err(PcapError::Incomplete(_)) => {
@@ -167,19 +161,13 @@
                 Err(e) => return Err(Box::new(e)),
             };
 
-<<<<<<< HEAD
             // Process the block
             match block {
+              
                 // Handle the packet
                 PcapBlockOwned::Legacy(packet) => {
                     let parsed = Self::parse_packet(&packet.data)?;
                     let (src_ip, dst_ip, src_port, dst_port, l4_protocol, payload) = parsed;
-=======
-            match block {
-                PcapBlockOwned::Legacy(packet) => {
-                    let parsed = Self::parse_packet(&packet.data)?;
-                    let (src_ip, dst_ip, src_port, dst_port, protocol, payload) = parsed;
->>>>>>> 9d9becc5
                     let timestamp_micros = packet.ts_sec as i64 * 1_000_000 + packet.ts_usec as i64;
 
                     debug_print!(
@@ -189,11 +177,7 @@
                         src_port,
                         dst_ip,
                         dst_port,
-<<<<<<< HEAD
                         l4_protocol,
-=======
-                        protocol,
->>>>>>> 9d9becc5
                         packet.origlen
                     );
 
@@ -202,13 +186,7 @@
                     output.flat_vector(2).insert(count, CString::new(dst_ip)?);
                     output.flat_vector(3).as_mut_slice::<i32>()[0] = src_port as i32;
                     output.flat_vector(4).as_mut_slice::<i32>()[0] = dst_port as i32;
-<<<<<<< HEAD
-                    output
-                        .flat_vector(5)
-                        .insert(count, CString::new(l4_protocol)?);
-=======
-                    output.flat_vector(5).insert(count, CString::new(protocol)?);
->>>>>>> 9d9becc5
+                    output.flat_vector(5).insert(count, CString::new(l4_protocol)?);
                     output.flat_vector(6).as_mut_slice::<i32>()[0] = packet.origlen as i32;
 
                     let payload_str = if !payload.is_empty() {
@@ -256,10 +234,8 @@
                     }
                     break 'read_loop;
                 }
-<<<<<<< HEAD
+
                 // Skip non-packet blocks
-=======
->>>>>>> 9d9becc5
                 PcapBlockOwned::LegacyHeader(_) | _ => {
                     unsafe {
                         (*init_data).reader.as_mut().unwrap().consume(offset);
@@ -268,11 +244,7 @@
                 }
             }
         }
-<<<<<<< HEAD
         // Set the number of rows in the output
-=======
-
->>>>>>> 9d9becc5
         output.set_len(count);
         Ok(())
     }
@@ -283,13 +255,10 @@
 }
 
 impl PcapVTab {
-<<<<<<< HEAD
     /*
     function parse_packet
     Return the source IP, destination IP, source port, destination port, L4 protocol, payload
     */
-=======
->>>>>>> 9d9becc5
     fn parse_packet(
         data: &[u8],
     ) -> Result<(String, String, u16, u16, String, Vec<u8>), Box<dyn Error>> {
@@ -307,13 +276,10 @@
             let ethertype = u16::from_be_bytes([data[12], data[13]]);
             debug_print!("Ethertype: 0x{:04x}", ethertype);
 
-<<<<<<< HEAD
             let mut transport_header_start = 0;
             let mut ip_protocol = 0;
 
             // Parse the IP header
-=======
->>>>>>> 9d9becc5
             if ethertype == 0x0800 && data.len() >= 34 {
                 let ip_header_len = (data[14] & 0x0f) * 4;
                 debug_print!("IP header length: {}", ip_header_len);
@@ -321,7 +287,6 @@
                 src_ip = format!("{}.{}.{}.{}", data[26], data[27], data[28], data[29]);
                 dst_ip = format!("{}.{}.{}.{}", data[30], data[31], data[32], data[33]);
 
-<<<<<<< HEAD
                 ip_protocol = data[23];
                 debug_print!("IP Protocol: {}", ip_protocol);
 
@@ -411,76 +376,17 @@
         }
 
         // Print the parsed packet
-=======
-                let ip_protocol = data[23];
-                debug_print!("IP Protocol: {}", ip_protocol);
-
-                let transport_header_start = 14 + ip_header_len as usize;
-
-                match ip_protocol {
-                    6 => {
-                        protocol = String::from("TCP");
-                        if data.len() >= transport_header_start + 4 {
-                            src_port = u16::from_be_bytes([
-                                data[transport_header_start],
-                                data[transport_header_start + 1],
-                            ]);
-                            dst_port = u16::from_be_bytes([
-                                data[transport_header_start + 2],
-                                data[transport_header_start + 3],
-                            ]);
-                        }
-                    }
-                    17 => {
-                        protocol = String::from("UDP");
-                        if data.len() >= transport_header_start + 4 {
-                            src_port = u16::from_be_bytes([
-                                data[transport_header_start],
-                                data[transport_header_start + 1],
-                            ]);
-                            dst_port = u16::from_be_bytes([
-                                data[transport_header_start + 2],
-                                data[transport_header_start + 3],
-                            ]);
-                        }
-                    }
-                    _ => protocol = format!("IP({})", ip_protocol),
-                }
-
-                let payload_start = transport_header_start
-                    + match ip_protocol {
-                        6 => 20,
-                        17 => 8,
-                        _ => 0,
-                    };
-
-                if data.len() > payload_start {
-                    payload = data[payload_start..].to_vec();
-                }
-            } else if ethertype == 0x86DD {
-                protocol = String::from("IPv6");
-            }
-        }
-
->>>>>>> 9d9becc5
         debug_print!(
             "Parsed packet: {}:{} -> {}:{} ({})",
             src_ip,
             src_port,
             dst_ip,
             dst_port,
-<<<<<<< HEAD
             l4_protocol
         );
 
         // Return the parsed packet
         Ok((src_ip, dst_ip, src_port, dst_port, l4_protocol, payload))
-=======
-            protocol
-        );
-
-        Ok((src_ip, dst_ip, src_port, dst_port, protocol, payload))
->>>>>>> 9d9becc5
     }
 }
 
